--- conflicted
+++ resolved
@@ -42,10 +42,6 @@
 from ._TLE import TLE
 from ._MADA import MADA
 from ._MOM import MOM
-<<<<<<< HEAD
-
+from ._Mag import Mag
 from ._PH import PH
-=======
-from ._Mag import Mag
-from ._GRIDE import Gride
->>>>>>> 9e6388ec
+from ._GRIDE import Gride